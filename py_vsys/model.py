"""
model contains data model related resources.
"""
from __future__ import annotations
import abc
import time
<<<<<<< HEAD
from typing import Any, Union, Tuple, List
=======
from typing import Any, Union, Tuple, List, Optional
>>>>>>> 3dab2586
import struct

import base58

from py_vsys import chain as ch
from py_vsys.utils.crypto import hashes as hs
from py_vsys.utils.crypto import curve_25519 as curve


class Model(abc.ABC):
    """
    Model is the base class for data models that provides self-validation methods
    and other handy methods(e.g. converts bytes to base58 string).

    NOTE that the validate() method is deliberately called within the constructor so as
    to avoid accidental malformed data as much as possible.
    """

    def __init__(self, data: Any) -> None:
        """
        Args:
            data (Any): The data to contain.
        """
        self.data = data
        self.validate()

    @abc.abstractmethod
    def validate(self) -> None:
        """
        validate validates the containing data.
        """

    def __str__(self) -> str:
        """
        E.g. Str('hello')
        """
        cls_name = self.__class__.__name__
        return f"{cls_name}({self.data})"

    __repr__ = __str__

    def __eq__(self, other: Model) -> bool:
        return self.__class__ == other.__class__ and self.data == other.data


class Bytes(Model):
    """
    Bytes is the data model for bytes.
    """

    def __init__(self, data: bytes = b"") -> None:
        """
        Args:
            data (bytes, optional): The data to contain. Defaults to b"".
        """
        self.data = data
        self.validate()

    @property
    def b58_str(self) -> str:
        """
        b58_str returns the base58 string representation of the containing data.

        Returns:
            str: The base58 string representation.
        """
        return base58.b58encode(self.data).decode("latin-1")

    def validate(self) -> None:
        cls_name = self.__class__.__name__

        if not isinstance(self.data, bytes):
            raise TypeError(f"Data in {cls_name} must be bytes")

    @classmethod
    def from_b58_str(cls, s: str) -> Bytes:
        """
        from_b58_str creates a Bytes object from the given base58-encoded string.

        Args:
            s (str): the input base58 string.

        Returns:
            Bytes: the Bytes instance.
        """
        return cls(base58.b58decode(s))

    @classmethod
    def from_str(cls, s: str) -> Bytes:
        """
        from_str creates a Bytes object from the given string.
        Args:
            s (str): the input string.

        Returns:
            Bytes: the Bytes instance.
        """
        return cls(s.encode("latin-1"))


class AcntSeedHash(Bytes):
    """
    AcntSeedHash is the data model class for account seed hash.
    """

    BYTES_LEN = 32

    def validate(self) -> None:
        super().validate()

        cls_name = self.__class__.__name__

        if len(self.data) != self.BYTES_LEN:
            raise ValueError(
                f"Data in {cls_name} must be exactly {self.BYTES_LEN} bytes."
            )

    @property
    def key_pair(self):
        """
        getKeyPair generates a key pair.

        Returns:
            KeyPair: The generated key pair.
        """
        pri_key = curve.gen_pri_key(self.data)
        pub_key = curve.gen_pub_key(pri_key)

        return KeyPair(
            PubKey.from_bytes(pub_key),
            PriKey.from_bytes(pri_key),
        )


class Str(Model):
    """
    Str is the data model for string.
    """

    def __init__(self, data: str = "") -> None:
        """
        Args:
            data (str, optional): The data to contain. Defaults to "".
        """
        self.data = data
        self.validate()

    @classmethod
    def from_bytes(cls, b: bytes) -> Str:
        """
        from_bytes parses the given bytes and creates a Str.

        Args:
            b (bytes): The bytes to parse.

        Returns:
            Str: The Str instance.
        """
        return cls(b.decode("latin-1"))

    @property
    def bytes(self) -> bytes:
        """
        bytes returns the bytes representation of the containing data.

        Returns:
            bytes: The bytes representation.
        """
        return self.data.encode("latin-1")

    @property
    def b58_str(self) -> str:
        """
        b58_str returns the base58 string representation of the containing data.

        Returns:
            str: The base58 string representation.
        """
        return base58.b58encode(self.data).decode("latin-1")

    def validate(self) -> None:
        cls_name = self.__class__.__name__

        if not isinstance(self.data, str):
            raise TypeError(f"Data in {cls_name} must be a str")


class Seed(Str):
    WORD_CNT = 15

    def validate(self) -> None:
        super().validate()

    def get_acnt_seed_hash(self, nonce: Nonce) -> B58Str:
        """
        getAcntSeedHash gets account seed hash

        Args:
            nonce (Nonce): The nonce of the account.

        Returns:
            B58Str: The B58Str instance.
        """
        b = hs.sha256_hash(
            hs.keccak256_hash(
                hs.blake2b_hash(f"{nonce.data}{self.data}".encode("latin-1"))
            )
        )
        return AcntSeedHash(b)


class B58Str(Str):
    """
    B58Str is the data model for base58 string.
    """

    @classmethod
    def from_bytes(cls, b: bytes) -> B58Str:
        """
        from_bytes parses the given bytes and creates a B58Str.

        Args:
            b (bytes): The bytes to parse.

        Returns:
            B58Str: The B58Str instance.
        """
        return cls(base58.b58encode(b).decode("latin-1"))

    @property
    def bytes(self) -> bytes:
        """
        bytes returns the bytes representation of the containing data.

        Returns:
            bytes: The bytes representation.
        """
        return base58.b58decode(self.data)

    def validate(self) -> None:
        super().validate()
        cls_name = self.__class__.__name__

        try:
            self.bytes
        except ValueError:
            raise ValueError(f"Data in {cls_name} must be base58-decodable")


class FixedSizeB58Str(B58Str):
    """
    FixedSizeB58Str is the data model for fixed-size base58 string.
    """

    BYTES_LEN = 0

    def validate(self) -> None:
        super().validate()
        cls_name = self.__class__.__name__

        if not len(self.bytes) == self.BYTES_LEN:
            raise ValueError(
                f"Data in {cls_name} must be exactly {self.BYTES_LEN} bytes after base58 decode"
            )


class Addr(FixedSizeB58Str):
    """
    Addr is the data model for an address.
    """

    VER = 5
    VER_BYTES_LEN = 1
    CHAIN_ID_BYTES_LEN = 1
    PUB_KEY_HASH_BYTES_LEN = 20
    CHECKSUM_BYTES_LEN = 4
    BYTES_LEN = (
        VER_BYTES_LEN + CHAIN_ID_BYTES_LEN + PUB_KEY_HASH_BYTES_LEN + CHECKSUM_BYTES_LEN
    )

    @property
    def version(self) -> int:
        """
        version returns the version of the address.

        Returns:
            int: The version.
        """
        return self.bytes[0]

    @property
    def chain_id(self) -> str:
        """
        chain_id returns the chain ID of the address.

        Returns:
            str: The chain ID.
        """
        return chr(self.bytes[1])

    @property
    def pub_key_hash(self) -> bytes:
        """
        pub_key_hash returns the hash of the public key of the address.

        Returns:
            bytes: The hash.
        """
        prev_len = self.VER_BYTES_LEN + self.CHAIN_ID_BYTES_LEN
        b = self.bytes[prev_len:]
        return b[: self.PUB_KEY_HASH_BYTES_LEN]

    @property
    def checksum(self) -> bytes:
        """
        checksum returns the checksum of the address.

        Returns:
            bytes: The checksum.
        """
        return self.bytes[-self.CHECKSUM_BYTES_LEN :]

    def must_on(self, chain: ch.Chain):
        """
        must_on asserts that the address must be on the given chain.

        Args:
            chain (ch.Chain): The chain object.

        Raises:
            ValueError: If the address is not on the given chain.
        """
        if self.chain_id != chain.chain_id.value:
            raise ValueError(
                f"Addr is not on the chain. The Addr has chain_id '{self.chain_id}' while the chain expects '{chain.chain_id.value}'"
            )

    @classmethod
    def from_pub_key(cls, pub_key: PubKey, chain_id: ch.ChainID) -> B58Str:
        """
        from_pub_key creates a new Addr instance from the given public key & chain ID.

        Args:
            pub_key (PubKey): The public key.
            chain_id (ch.ChainID): The chain ID.

        Returns:
            Addr: The generated address.
        """

        def ke_bla_hash(b: bytes) -> bytes:
            return hs.keccak256_hash(hs.blake2b_hash(b))

        raw_addr: str = (
            chr(cls.VER)
            + chain_id.value
            + ke_bla_hash(pub_key.bytes).decode("latin-1")[:20]
        )

        checksum: str = ke_bla_hash(raw_addr.encode("latin-1")).decode("latin-1")[:4]

        b = bytes((raw_addr + checksum).encode("latin-1"))
        return cls.from_bytes(b)

    def validate(self) -> None:
        super().validate()
        cls_name = self.__class__.__name__

        if self.version != self.VER:
            raise ValueError(f"Data in {cls_name} has invalid address version")

        chain_id_valid = any([self.chain_id == c.value for c in ch.ChainID])
        if not chain_id_valid:
            raise ValueError(f"Data in {cls_name} has invalid chain_id")

        def ke_bla_hash(b: bytes) -> bytes:
            return hs.keccak256_hash(hs.blake2b_hash(b))

        cl = self.CHECKSUM_BYTES_LEN
        if self.checksum != ke_bla_hash(self.bytes[:-cl])[:cl]:
            raise ValueError(f"Data in {cls_name} has invalid checksum")

    @classmethod
    def from_bytes_md(cls, b: Bytes) -> Addr:
        """
        from_bytes_md contructs an Addr object from the given Bytes object.

        Args:
            b (Bytes): The given Bytes object.

        Returns:
            Addr: The Addr object.
        """
        return cls(b.b58_str)


class CtrtMetaBytes:
    """
    CtrtMetaBytes is the helper data container for bytes used in contract meta data
    with handy methods.
    """

    def __init__(self, data: bytes = b"") -> None:
        """
        Args:
            data (bytes, optional): The data to contain. Defaults to b"".
        """
        self.data = data

    @classmethod
    def deserialize(cls, b: bytes) -> CtrtMetaBytes:
        """
        deserialize deserializes the given bytes and creates a CtrtMetaBytes object.

        Args:
            b (bytes): The bytes to deserialize.

        Returns:
            CtrtMetaBytes: The CtrtMetaBytes object created by deserialization.
        """
        l = struct.unpack(">H", b[:2])[0]
        return cls(b[2 : 2 + l])

    @property
    def len_bytes(self) -> bytes:
        """
        len_bytes returns the length in bytes of the containing data.

        Returns:
            bytes: The length in bytes.
        """
        return struct.pack(">H", len(self.data))

    def serialize(self) -> bytes:
        """
        serialize serializes CtrtMetaBytes object to bytes.

        Returns:
            bytes: The serialization result.
        """
        return self.len_bytes + self.data


class CtrtMetaBytesList:
    """
    CtrtMetaBytesList is a collection of CtrtMetaBytes
    """

    def __init__(self, *items: Tuple[CtrtMetaBytes]) -> None:
        """
        Args:
            *items (Tuple[CtrtMetaBytes]): CtrtMetaBytes objects to contain
        """
        self.items: List[CtrtMetaBytes] = list(items)

    @classmethod
    def deserialize(cls, b: bytes, with_bytes_len: bool = True) -> CtrtMetaBytesList:
        """
        deserialize deserializes the given bytes and creates a BytesList object.

        Args:
            b (bytes): The bytes to deserialize.
            with_bytes_len (bool, optional): If the first 2 bytes of the given data
                should be treated as the meta data that indicates the length for the data.
                Defaults to True.

        Returns:
            CtrtMetaBytesList: The CtrtMetaBytesList object created by deserialization.
        """
        if with_bytes_len:
            l = struct.unpack(">H", b[:2])[0]
            b = b[2 : 2 + l]

        items_cnt = struct.unpack(">H", b[:2])[0]
        b = b[2:]
        items = []
        for _ in range(items_cnt):
            l = struct.unpack(">H", b[:2])[0]
            item = CtrtMetaBytes.deserialize(b)
            items.append(item)
            b = b[2 + l :]

        return cls(*items)

    def serialize(self, with_bytes_len: bool = True) -> bytes:
        """
        serialize serializes CtrtMetaBytesList object to bytes.

        Args:
            with_bytes_len (bool, optional): If the 2-bytes meta data that indicates
                the length of the data should be prepended.
                Defaults to True.

        Returns:
            bytes: The serialization result.
        """
        b = struct.pack(">H", len(self.items))

        for i in self.items:
            b += i.serialize()

        if with_bytes_len:
            b = struct.pack(">H", len(b)) + b

        return b


class CtrtMeta:
    LANG_CODE_BYTE_LEN = 4
    LANG_VER_BYTE_LEN = 4
    TOKEN_ADDR_VER = -124
    CTRT_ADDR_VER = 6
    CHECKSUM_LEN = 4
    TOKEN_IDX_BYTES_LEN = 4

    def __init__(
        self,
        lang_code: str,
        lang_ver: int,
        triggers: CtrtMetaBytesList,
        descriptors: CtrtMetaBytesList,
        state_vars: CtrtMetaBytesList,
        state_map: CtrtMetaBytesList,
        textual: CtrtMetaBytesList,
    ) -> None:
        """
        Args:
            lang_code (str): The language code of the contract. E.g. "vdds".
            lang_ver (int): The language version of the contract. E.g. 1
            triggers (CtrtMetaBytesList): The triggers of the contract.
            descriptors (CtrtMetaBytesList): The descriptors of the contract.
            state_vars (CtrtMetaBytesList): The state variables of the contract.
            state_map (CtrtMetaBytesList): The state map of the contract.
            textual (CtrtMetaBytesList): The textual of the contract.
        """
        self.lang_code = lang_code
        self.lang_ver = lang_ver
        self.triggers = triggers
        self.descriptors = descriptors
        self.state_vars = state_vars
        self.state_map = state_map
        self.textual = textual

    @classmethod
    def from_b58_str(cls, b58_str: str) -> CtrtMeta:
        """
        from_b58_str creates a CtrtMeta object from the given base58 string.

        Args:
            b58_str (str): The base58 string to parse.

        Returns:
            CtrtMeta: The result CtrtMeta object.
        """
        b = base58.b58decode(b58_str)
        return cls.deserialize(b)

    @classmethod
    def deserialize(cls, b: bytes) -> CtrtMeta:
        """
        deserialize deserializes the given bytes to a CtrtMeta object.

        Args:
            b (bytes): The bytes to deserialize.

        Returns:
            CtrtMeta: The result CtrtMeta object.
        """

        def parse_len(b: bytes) -> int:
            """
            parse_len unpacks the given 2 bytes as an unsigned short integer.

            Args:
                b (bytes): The bytes to unpack.

            Returns:
                int: The unpacked value.
            """
            return struct.unpack(">H", b)[0]

        lang_code = b[:4].decode("latin-1")
        b = b[4:]

        lang_ver = struct.unpack(">I", b[:4])[0]
        b = b[4:]

        l = parse_len(b[:2])
        triggers = CtrtMetaBytesList.deserialize(b)
        b = b[2 + l :]

        l = parse_len(b[:2])
        descriptors = CtrtMetaBytesList.deserialize(b)
        b = b[2 + l :]

        l = parse_len(b[:2])
        state_vars = CtrtMetaBytesList.deserialize(b)
        b = b[2 + l :]

        if lang_ver == 1:
            state_map = CtrtMetaBytesList()
        else:
            l = parse_len(b[:2])
            state_map = CtrtMetaBytesList.deserialize(b)
            b = b[2 + l :]

        textual = CtrtMetaBytesList.deserialize(b, with_bytes_len=False)

        return cls(
            lang_code, lang_ver, triggers, descriptors, state_vars, state_map, textual
        )

    def serialize(self) -> bytes:
        """
        serialize serializes CtrtMeta to a bytes.

        Returns:
            bytes: The serialization result.
        """
        stmap_bytes = b"" if self.lang_ver == 1 else self.state_map.serialize()
        b = (
            self.lang_code.encode("latin-1")
            + struct.pack(">I", self.lang_ver)
            + self.triggers.serialize()
            + self.descriptors.serialize()
            + self.state_vars.serialize()
            + stmap_bytes
            + self.textual.serialize(with_bytes_len=False)
        )
        return b


class CtrtID(FixedSizeB58Str):
    """
    CtrtID is the data model for contract ID.
    """

    BYTES_LEN = 26

    def get_tok_id(self, tok_idx: int) -> TokenID:
        """
        get_tok_id computes the token ID based on the given token index.

        Args:
            tok_idx (int): The token index.

        Returns:
            TokenID: The token ID.
        """
        # TokenIdx(tok_idx) # for validation

        b = self.bytes
        raw_ctrt_id = b[1 : (len(b) - CtrtMeta.CHECKSUM_LEN)]
        ctrt_id_no_checksum = (
            struct.pack("<b", CtrtMeta.TOKEN_ADDR_VER)
            + raw_ctrt_id
            + struct.pack(">I", tok_idx)
        )
        h = hs.keccak256_hash(hs.blake2b_hash(ctrt_id_no_checksum))

        tok_id_bytes = base58.b58encode(
            ctrt_id_no_checksum + h[: CtrtMeta.CHECKSUM_LEN]
        )

        tok_id = tok_id_bytes.decode("latin-1")
        return TokenID(tok_id)


class TokenID(FixedSizeB58Str):
    """
    TokenID is the data model for token ID.
    """

    BYTES_LEN = 30
    MAINNET_VSYS_TOK_ID = "TWatCreEv7ayv6iAfLgke6ppVV33kDjFqSJn8yicf"
    TESTNET_VSYS_TOK_ID = "TWuKDNU1SAheHR99s1MbGZLPh1KophEmKk1eeU3mW"

    @property
    def is_vsys_tok(self) -> bool:
        return self.is_testnet_vsys_tok or self.is_mainnet_vsys_tok

    @property
    def is_mainnet_vsys_tok(self) -> bool:
        return self.data == self.MAINNET_VSYS_TOK_ID

    @property
    def is_testnet_vsys_tok(self) -> bool:
        return self.data == self.TESTNET_VSYS_TOK_ID

    def get_ctrt_id(self):
        """
        get_ctrt_id computes the contract ID from token ID.

        Returns:
            CtrtID: The contract ID.
        """
        b = base58.b58decode(self.data)
        raw_ctrt_id = b[
            1 : (len(b) - CtrtMeta.TOKEN_IDX_BYTES_LEN - CtrtMeta.CHECKSUM_LEN)
        ]
        ctrt_id_no_checksum = struct.pack("<b", CtrtMeta.CTRT_ADDR_VER) + raw_ctrt_id

        h = hs.keccak256_hash(hs.blake2b_hash(ctrt_id_no_checksum))

        ctrt_id_bytes = base58.b58encode(
            ctrt_id_no_checksum + h[: CtrtMeta.CHECKSUM_LEN]
        )
        ctrt_id_str = ctrt_id_bytes.decode("latin1")
        return CtrtID(ctrt_id_str)


class TXID(FixedSizeB58Str):
    """
    TXID is the data model for transaction ID.
    """

    BYTES_LEN = 32


class PubKey(FixedSizeB58Str):
    """
    PubKey is the data model for public key.
    """

    BYTES_LEN = 32

    def verify(self, msg: bytes, sig: bytes) -> bool:
        """
        verify verifies the given signature & message.

        Args:
            msg: (bytes): The message to verify.
            sig: (bytes): The signature to verify.
        
        Returns:
            bool: If the signature is valid.
        """
        return curve.verify_sig(self.bytes, msg, sig)


class PriKey(FixedSizeB58Str):
    """
    PriKey is the data model for private key.
    """

    BYTES_LEN = 32

    def sign(self, msg: bytes, rand: Optional[bytes]) -> Bytes:
        """
        sign signs the given message & return the signature.

        Args:
            msg: (bytes): the message to sign.
        
        Returns:
            Bytes: The signature of the given message.
        """

        b = curve.sign(self.bytes, msg, rand)
        return Bytes(b)


class Int(Model):
    """
    Int is the data model for an integer.
    """

    def __init__(self, data: int = 0) -> None:
        """
        Args:
            data (int, optional): The data to contain. Defaults to 0.
        """
        self.data = data
        self.validate()

    def validate(self) -> None:
        cls_name = self.__class__.__name__
        if not isinstance(self.data, int):
            raise TypeError(f"Data in {cls_name} must be an int")


class NonNegativeInt(Int):
    """
    NonNegativeInt is the data model for a non-negative integer.
    """

    def validate(self) -> None:
        super().validate()
        cls_name = self.__class__.__name__

        if not self.data >= 0:
            raise ValueError(f"Data in {cls_name} must be non negative")


class TokenIdx(NonNegativeInt):
    """
    TokenIdx is the data model for token index.
    """

    pass


class Nonce(NonNegativeInt):
    """
    Nonce is the data model for nonce (used with seed for an account).
    """

    pass


class VSYSTimestamp(NonNegativeInt):
    """
    VSYSTimestamp is the data model for the timestamp used in VSYS.
    """

    SCALE = 1_000_000_000

    @classmethod
    def from_unix_ts(cls, ux_ts: Union[int, float]) -> VSYSTimestamp:
        """
        from_unix_ts creates a new VSYSTimestamp from the given UNIX timestamp at seconds.

        Args:
            ux_ts (Union[int, float]): The UNIX timestamp.

        Raises:
            TypeError: If the type of the given UNIX timestamp is neither int nor float.
            ValueError: If the given UNIX timestamp is not positive.

        Returns:
            VSYSTimestamp: The VSYSTimestamp.
        """
        if not (isinstance(ux_ts, int) or isinstance(ux_ts, float)):
            raise TypeError("ux_ts must be an int or float")

        return cls(int(ux_ts * cls.SCALE))

    @classmethod
    def now(cls) -> VSYSTimestamp:
        """
        now creates a new VSYSTimestamp for current time.

        Returns:
            VSYSTimestamp: The VSYSTimestamp.
        """
        return cls(int(time.time() * cls.SCALE))

    @property
    def unix_ts(self) -> float:
        return self.data / self.SCALE

    def validate(self) -> None:
        super().validate()
        cls_name = self.__class__.__name__

        if not (self.data == 0 or self.data >= self.SCALE):
            raise ValueError(
                f"Data in {cls_name} must be either be 0 or equal or greater than {self.SCALE}"
            )


class Token(NonNegativeInt):
    """
    Token is the data model for tokens.
    """

    def __init__(self, data: int = 0, unit: int = 0) -> None:
        """
        Args:
            data (int, optional): The data to contain. Defaults to 0.
            unit (int, optional): The unit of the token. Defaults to 0.
        """
        super().__init__(data)
        self.unit = unit

    @property
    def amount(self) -> float:
        """
        amount returns the amount of Token the Token object represents.

        Returns:
            float: The amount of Token.
        """
        return self.data / self.unit

    @classmethod
    def for_amount(cls, amount: Union[int, float], unit: int) -> Token:
        """
        for_amount creates a new Token where the amount is equal to the given amount.

        Args:
            amount (Union[int, float]): The amount.

        Returns:
            Token: The Token.
        """
        data = amount * unit

        if int(data) < data:
            raise ValueError(
                f"Invalid amount for {cls.__name__}: {amount}. The minimal valid amount granularity is {1 / unit}"
            )

        return cls(int(data), unit)


class VSYS(NonNegativeInt):
    """
    VSYS is the data model for VSYS(the native token on VSYS blockchain).
    """

    UNIT = 1_00_000_000

    @property
    def amount(self) -> float:
        """
        amount returns the amount of VSYS coins the VSYS object represents.

        Returns:
            float: The amount of VSYS coins.
        """
        return self.data / self.UNIT

    @classmethod
    def for_amount(cls, amount: Union[int, float]) -> VSYS:
        """
        for_amount creates a new VSYS where the amount is equal to the given amount.

        Args:
            amount (Union[int, float]): The amount.

        Returns:
            VSYS: The VSYS.
        """
        data = amount * cls.UNIT

        if int(data) < data:
            raise ValueError(
                f"Invalid amount for {cls.__name__}: {amount}. The minimal valid amount granularity is {1 / cls.UNIT}"
            )

        return cls(int(data))

    def __mul__(self, factor: Union[int, float]) -> VSYS:
        """
        __mul__ defines the behaviour of the '*' operator.

        E.g.
            v1 = VSYS.for_amount(1)
            v20 = v1 * 20
            v2 = v20 * 0.1

        Args:
            factor (Union[int, float]): The factor to multiply.

        Returns:
            VSYS: The result of the multiplication.
        """
        return self.__class__(int(self.data * factor))


class Fee(VSYS):
    """
    Fee is the data model for transaction fee.
    """

    DEFAULT = int(VSYS.UNIT * 0.1)

    def __init__(self, data: int = 0) -> None:
        """
        Args:
            data (int, optional): The data to contain. Defaults to VSYS.UNIT * 0.1.
        """
        if data == 0:
            data = self.DEFAULT
        super().__init__(data)

    def validate(self) -> None:
        super().validate()
        cls_name = self.__class__.__name__

        if not self.data >= self.DEFAULT:
            raise ValueError(
                f"Data in {cls_name} must be equal or greater than {self.DEFAULT}"
            )


class PaymentFee(Fee):
    """
    PaymentFee is the data model for the fee of a transaction where the type is Payment.
    """

    pass


class LeasingFee(Fee):
    """
    LeasingFee is the data model for the fee of a transaction where the type is Leasing.
    """

    pass


class LeasingCancelFee(Fee):
    """
    LeasingCancelFee is the data model for the fee of a transaction where the type is Leasing Cancel.
    """

    pass


class RegCtrtFee(Fee):
    """
    RegCtrtFee is the data model for the fee of a transaction where the type is Register Contract.
    """

    DEFAULT = VSYS.UNIT * 100


class ExecCtrtFee(Fee):
    """
    ExecCtrtFee is the data model for the fee of a transaction where the type is Execute Contract.
    """

    DEFAULT = int(VSYS.UNIT * 0.3)


class ContendSlotsFee(Fee):
    """
    ContendSlotsFee is the data model for the fee of a transaction where the type is Contend Slots.
    """

    DEFAULT = VSYS.UNIT * 50_000


class DBPutFee(Fee):
    """
    DBPutFee is the data model for the fee of a transaction where the type is DB Put.
    """

    DEFAULT = VSYS.UNIT


class Bool(Model):
    """
    Bool is the data model for a boolean value.
    """

    def __init__(self, data: bool = False) -> None:
        """
        Args:
            data (bool, optional): The data to contain. Defaults to False.
        """
        self.data = data
        self.validate()

    def validate(self) -> None:
        cls_name = self.__class__.__name__

        if not isinstance(self.data, bool):
            raise TypeError(f"Data in {cls_name} must be a bool")


class KeyPair:
    """
    KeyPair is the data model for a key pair(public / private keys).
    """

    def __init__(self, pub_key: PubKey, pri_key: PriKey) -> None:
        """
        Args:
            pub_key (PubKey): The public key.
            pri_key (PriKey): The private key.
        """
        self.pub = pub_key
        self.pri = pri_key

        self.validate()

    def validate(self) -> None:
        msg = bytes("abc", "utf-8")
        sig = curve.sign(self.pri.bytes, msg)

        is_valid = curve.verify_sig(self.pub.bytes, msg, sig)

        if not is_valid:
            raise ValueError("Public key & private key do not match.")<|MERGE_RESOLUTION|>--- conflicted
+++ resolved
@@ -4,11 +4,7 @@
 from __future__ import annotations
 import abc
 import time
-<<<<<<< HEAD
-from typing import Any, Union, Tuple, List
-=======
 from typing import Any, Union, Tuple, List, Optional
->>>>>>> 3dab2586
 import struct
 
 import base58
